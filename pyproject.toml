--- conflicted
+++ resolved
@@ -36,11 +36,6 @@
     "sphinx-copybutton>=0.5",
     "sphinx>=8.0",
     "numpydoc>=1.8",
-<<<<<<< HEAD
-=======
-    "furo>=2024.08",
-    "sphinx-automodapi>=0.17"
->>>>>>> 860bc1ae
 ]
 grizli = [
     "grizli[jwst]"
